--- conflicted
+++ resolved
@@ -117,11 +117,7 @@
       err = MatGetRow(_matrix,r, &ncols, &cols, PETSC_NULL);PYLITH_CHECK_ERROR(err);
       if (!ncols) {
         std::ostringstream msg;
-<<<<<<< HEAD
-        msg << "ERROR: Empty row " << r << " in ["<<rStart<<","<<rEnd<<")" << std::endl;
-=======
         msg << "ERROR: Matrix empty row " << r << " in ["<<rStart<<","<<rEnd<<")" << std::endl;
->>>>>>> f3396456
         throw std::runtime_error(msg.str());
       }
       for(c = 0; c < ncols; ++c) {
@@ -129,11 +125,7 @@
       }
       if (c == ncols) {
         std::ostringstream msg;
-<<<<<<< HEAD
-        msg << "ERROR: Row " << r << " in ["<<rStart<<","<<rEnd<<") is missing diagonal element" << std::endl;
-=======
         msg << "ERROR: Matrix row " << r << " in ["<<rStart<<","<<rEnd<<") is missing diagonal element" << std::endl;
->>>>>>> f3396456
         throw std::runtime_error(msg.str());
       }
       err = MatRestoreRow(_matrix,r, &ncols, &cols, PETSC_NULL);PYLITH_CHECK_ERROR(err);
